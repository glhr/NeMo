--- conflicted
+++ resolved
@@ -25,18 +25,11 @@
 from nemo.utils import logging
 
 __all__ = [
-<<<<<<< HEAD
     "get_megatron_lm_model",
     "get_megatron_lm_models_list",
     "get_megatron_checkpoint",
     "is_lower_cased_megatron",
-=======
-    'get_megatron_lm_model',
-    'get_megatron_lm_models_list',
-    'get_megatron_checkpoint',
-    'is_lower_cased_megatron',
-    'get_megatron_tokenizer',
->>>>>>> 5b066953
+    "get_megatron_tokenizer",
 ]
 
 
@@ -45,71 +38,47 @@
 CONFIGS = {"345m": {"hidden_size": 1024, "num_attention_heads": 16, "num_layers": 24, "max_position_embeddings": 512}}
 
 MEGATRON_CONFIG_MAP = {
-<<<<<<< HEAD
     "megatron-bert-345m-uncased": {
         "config": CONFIGS["345m"],
         "checkpoint": "https://api.ngc.nvidia.com/v2/models/nvidia/megatron_bert_345m/versions/v0.0/files/release/mp_rank_00/model_optim_rng.pt",
         "vocab": "https://s3.amazonaws.com/models.huggingface.co/bert/bert-large-uncased-vocab.txt",
         "do_lower_case": True,
+        "tokenizer_name": "bert-large-uncased",
     },
     "megatron-bert-345m-cased": {
         "config": CONFIGS["345m"],
         "checkpoint": "https://api.ngc.nvidia.com/v2/models/nvidia/megatron_bert_345m/versions/v0.1_cased/files/release/mp_rank_00/model_optim_rng.pt",
         "vocab": "https://s3.amazonaws.com/models.huggingface.co/bert/bert-large-cased-vocab.txt",
         "do_lower_case": False,
-    },
-    "biomegatron-bert-345m-uncased": {
-        "config": CONFIGS["345m"],
-        "checkpoint": "https://api.ngc.nvidia.com/v2/models/nvidia/biomegatron345muncased/versions/0/files/MegatronBERT.pt",
-        "vocab": "https://api.ngc.nvidia.com/v2/models/nvidia/biomegatron345muncased/versions/0/files/vocab.txt",
-        "do_lower_case": True,
-    },
-    "biomegatron-bert-345m-cased": {
-        "config": CONFIGS["345m"],
-        "checkpoint": "https://api.ngc.nvidia.com/v2/models/nvidia/biomegatron345mcased/versions/0/files/MegatronBERT.pt",
-        "vocab": "https://api.ngc.nvidia.com/v2/models/nvidia/biomegatron345mcased/versions/0/files/vocab.txt",
-        "do_lower_case": False,
+        "tokenizer_name": "bert-large-cased",
     },
     "megatron-bert-uncased": {
         "config": None,
         "checkpoint": None,
         "vocab": "https://s3.amazonaws.com/models.huggingface.co/bert/bert-large-uncased-vocab.txt",
         "do_lower_case": True,
+        "tokenizer_name": "bert-large-uncased",
     },
     "megatron-bert-cased": {
         "config": None,
         "checkpoint": None,
         "vocab": "https://s3.amazonaws.com/models.huggingface.co/bert/bert-large-cased-vocab.txt",
         "do_lower_case": False,
-=======
-    'megatron-bert-345m-uncased': {
-        'config': CONFIGS['345m'],
-        'checkpoint': 'https://api.ngc.nvidia.com/v2/models/nvidia/megatron_bert_345m/versions/v0.0/files/release/mp_rank_00/model_optim_rng.pt',
-        'vocab': 'https://s3.amazonaws.com/models.huggingface.co/bert/bert-large-uncased-vocab.txt',
-        'do_lower_case': True,
-        'tokenizer_name': 'bert-large-uncased',
-    },
-    'megatron-bert-345m-cased': {
-        'config': CONFIGS['345m'],
-        'checkpoint': 'https://api.ngc.nvidia.com/v2/models/nvidia/megatron_bert_345m/versions/v0.1_cased/files/release/mp_rank_00/model_optim_rng.pt',
-        'vocab': 'https://s3.amazonaws.com/models.huggingface.co/bert/bert-large-cased-vocab.txt',
-        'do_lower_case': False,
-        'tokenizer_name': 'bert-large-cased',
-    },
-    'megatron-bert-uncased': {
-        'config': None,
-        'checkpoint': None,
-        'vocab': 'https://s3.amazonaws.com/models.huggingface.co/bert/bert-large-uncased-vocab.txt',
-        'do_lower_case': True,
-        'tokenizer_name': 'bert-large-uncased',
-    },
-    'megatron-bert-cased': {
-        'config': None,
-        'checkpoint': None,
-        'vocab': 'https://s3.amazonaws.com/models.huggingface.co/bert/bert-large-cased-vocab.txt',
-        'do_lower_case': False,
-        'tokenizer_name': 'bert-large-cased',
->>>>>>> 5b066953
+        "tokenizer_name": "bert-large-cased",
+    },
+    "biomegatron-bert-345m-uncased": {
+        "config": CONFIGS["345m"],
+        "checkpoint": "https://api.ngc.nvidia.com/v2/models/nvidia/biomegatron345muncased/versions/0/files/MegatronBERT.pt",
+        "vocab": "https://api.ngc.nvidia.com/v2/models/nvidia/biomegatron345muncased/versions/0/files/vocab.txt",
+        "do_lower_case": True,
+        "tokenizer_name": "bert-large-uncased",
+    },
+    "biomegatron-bert-345m-cased": {
+        "config": CONFIGS["345m"],
+        "checkpoint": "https://api.ngc.nvidia.com/v2/models/nvidia/biomegatron345mcased/versions/0/files/MegatronBERT.pt",
+        "vocab": "https://api.ngc.nvidia.com/v2/models/nvidia/biomegatron345mcased/versions/0/files/vocab.txt",
+        "do_lower_case": False,
+        "tokenizer_name": "bert-large-cased",
     },
 }
 
@@ -124,13 +93,8 @@
     Returns MegatronBertEncoder and a default or user specified path to the checkpoint file
 
     Args:
-<<<<<<< HEAD
-        pretrained_mode_name: name of the pretrained model from the Megatron-LM list,
-            for example: megatron-bert-345m-uncased
-=======
         pretrained_mode_name: model name from MEGATRON_CONFIG_MAP
             for example: megatron-bert-cased
->>>>>>> 5b066953
         config_dict: model configuration parameters
         config_file: path to model configuration file. Takes precedence over config_dict if both supplied.
         checkpoint_file: path to checkpoint file.
@@ -155,7 +119,7 @@
     elif pretrained_model_name in get_megatron_lm_models_list():
         config = get_megatron_config(pretrained_model_name)
     else:
-        raise ValueError(f'{pretrained_model_name} is not supported')
+        raise ValueError(f"{pretrained_model_name} is not supported")
 
     if config is None:
         raise ValueError(f"config_file or config_dict is required for {pretrained_model_name}")
@@ -204,7 +168,7 @@
 
     # try downloading it with wget
     if path is None:
-        path = os.path.join(MEGATRON_CACHE, pretrained_model_name + '_vocab')
+        path = os.path.join(MEGATRON_CACHE, pretrained_model_name + "_vocab")
         path = _download(path, url)
     return path
 
@@ -225,6 +189,7 @@
 def _download(path: str, url: str):
     """
     Gets a file from cache or downloads it
+
     Args:
         path: path to the file in cache
         url: url to the file
@@ -239,7 +204,7 @@
         if not os.path.exists(path):
             if master_device:
                 os.makedirs(MEGATRON_CACHE, exist_ok=True)
-                logging.info(f'Downloading from {url}')
+                logging.info(f"Downloading from {url}")
                 wget.download(url, path)
             # wait until the master process downloads the file and writes it to the cache dir
             if torch.distributed.is_initialized():
@@ -251,26 +216,23 @@
 def is_lower_cased_megatron(pretrained_model_name):
     """
     Returns if the megatron is cased or uncased
+
     Args:
         pretrained_model_name (str): pretrained model name
     Returns:
         do_lower_cased (bool): whether the model uses lower cased data
-<<<<<<< HEAD
     """
     return MEGATRON_CONFIG_MAP[pretrained_model_name]["do_lower_case"]
-=======
-    '''
-    return MEGATRON_CONFIG_MAP[pretrained_model_name]['do_lower_case']
 
 
 def get_megatron_tokenizer(pretrained_model_name: str):
-    '''
-    Takes a pretrained_model_name for megatron such as 'megatron-bert-cased' and returns the according 
+    """
+    Takes a pretrained_model_name for megatron such as "megatron-bert-cased" and returns the according 
     tokenizer name for tokenizer instantiating.
-    Args:
-        pretrained_model_name: pretrained_model_name for megatron such as 'megatron-bert-cased'
+
+    Args:
+        pretrained_model_name: pretrained_model_name for megatron such as "megatron-bert-cased"
     Returns: 
         tokenizer name for tokenizer instantiating
-    '''
-    return MEGATRON_CONFIG_MAP[pretrained_model_name]['tokenizer_name']
->>>>>>> 5b066953
+    """
+    return MEGATRON_CONFIG_MAP[pretrained_model_name]["tokenizer_name"]