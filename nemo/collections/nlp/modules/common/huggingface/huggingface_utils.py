--- conflicted
+++ resolved
@@ -28,11 +28,7 @@
 )
 
 from nemo.collections.nlp.modules.common.huggingface.albert import AlbertEncoder
-<<<<<<< HEAD
-from nemo.collections.nlp.modules.common.huggingface.auto import AutoEncoder
-=======
 from nemo.collections.nlp.modules.common.huggingface.auto import AutoModelEncoder
->>>>>>> af900ee0
 from nemo.collections.nlp.modules.common.huggingface.bert import BertEncoder
 from nemo.collections.nlp.modules.common.huggingface.distilbert import DistilBertEncoder
 from nemo.collections.nlp.modules.common.huggingface.roberta import RobertaEncoder
@@ -85,17 +81,11 @@
         BertModule
     """
 
-<<<<<<< HEAD
-    # assumes that model configuration is correct, otherwise will pass on Huggingface"s model instantiation error
-    automodel = AutoEncoder(pretrained_model_name)
-    # import pdb; pdb.set_trace()
-=======
     try:
         automodel = AutoModelEncoder(pretrained_model_name_or_path=pretrained_model_name)
     except Exception as e:
         raise ValueError(f'{pretrained_model_name} is not supported by HuggingFace. {e}')
 
->>>>>>> af900ee0
     model_type = re.search(r'.modeling_[A-z]*[0-5]?\.', str(automodel.type))[0]
 
     if model_type in HUGGINGFACE_MODELS:
@@ -109,19 +99,11 @@
         else:
             return model_class.from_pretrained(pretrained_model_name)
     else:
-<<<<<<< HEAD
-        logging.info('Using HuggingFace AutoModel, typing check is not supported')
-        return automodel
-
-
-def get_huggingface_pretrained_lm_models_list(include_external: bool = True) -> List[str]:
-=======
         logging.info('Using HuggingFace AutoModel')
         return automodel
 
 
 def get_huggingface_pretrained_lm_models_list(include_external: bool = False) -> List[str]:
->>>>>>> af900ee0
     """
     Returns the list of pretrained HuggingFace language models
     
