pipeline {
  agent {
        docker {
            image 'nvcr.io/nvidia/pytorch:20.07-py3'
            args '--device=/dev/nvidia0 --gpus all --user 0:128 -v /home/TestData:/home/TestData -v $HOME/.cache/torch:/root/.cache/torch --shm-size=8g'
        }
  }
  options {
    timeout(time: 1, unit: 'HOURS')
    disableConcurrentBuilds()
  }
  stages {

    stage('PyTorch version') {
      steps {
        sh 'python -c "import torch; print(torch.__version__)"'
      }
    }

    stage('Install test requirements') {
      steps {
        sh 'apt-get update && apt-get install -y bc && pip install -r requirements/requirements_test.txt'
      }
    }

    stage('Copyright Headers check') {
      steps {
        sh 'python /home/TestData/check_copyright_header.py --dir .'
      }
    }

    stage('Code formatting checks') {
      steps {
        sh 'python setup.py style'
      }
    }

    stage('Installation') {
      steps {
        sh './reinstall.sh'
      }
    }

    stage('L0: Unit Tests GPU') {
      steps {
        sh 'pytest -m "unit and not skipduringci and not pleasefixme"'
      }
    }

    stage('L0: Unit Tests CPU') {
      when {
        anyOf{
          branch 'main'
          changeRequest target: 'main'
        }
      }
      steps {
        sh 'pytest -m "unit and not pleasefixme" --cpu'
      }
    }

    stage('L0: Computer Vision Integration') {
      when {
        anyOf{
          branch 'main'
          changeRequest target: 'main'
        }
      }
      failFast true
      parallel {
        stage ('MNIST image classification with LeNet-5 Integration Test - on CPU') {
          steps {
            sh 'cd examples/cv && \
            python mnist_lenet5_image_classification_pure_lightning.py trainer.gpus=0 \
            trainer.fast_dev_run=true model.dataset.data_folder=/home/TestData \
            && rm -rf outputs'
          }
        }
      }
    }

    // We have no integration tests, please enable this when one is added
    // stage('L0: Integration Tests GPU') {
    //   steps {
    //     sh 'pytest -s -m "integration and not skipduringci and not pleasefixme"'
    //   }
    // }

    // stage('L0: Integration Tests CPU') {
    //   when {
    //     anyOf{
    //       branch 'main'
    //       changeRequest target: 'main'
    //     }
    //   }
    //   steps {
    //     sh 'pytest -s -m "integration and not pleasefixme" --cpu'
    //   }
    // }

    // We have no system tests, please enable this when one is added
    // stage('L1: System Tests GPU') {
    //   steps {
    //     sh 'pytest -m "system and not skipduringci and not pleasefixme"'
    //   }
    // }

    // stage('L1: System Tests CPU') {
    //   when {
    //     anyOf{
    //       branch 'main'
    //       changeRequest target: 'main'
    //     }
    //   }
    //   steps {
    //     sh 'pytest -m "system and not pleasefixme" --cpu'
    //   }
    // }

    stage('L2: ASR dev run') {
      when {
        anyOf{
          branch 'main'
          changeRequest target: 'main'
        }
      }
      failFast true
      parallel {
        stage('Speech to Text') {
          steps {
            sh 'python examples/asr/speech_to_text.py \
            model.train_ds.manifest_filepath=/home/TestData/an4_dataset/an4_train.json \
            model.validation_ds.manifest_filepath=/home/TestData/an4_dataset/an4_val.json \
            trainer.gpus=[0] \
            +trainer.fast_dev_run=True \
            exp_manager.exp_dir=examples/asr/speech_to_text_results'
            sh 'rm -rf examples/asr/speech_to_text_results'
          }
        }
        stage('Speech to Label') {
          steps {
            sh 'python examples/asr/speech_to_label.py \
            model.train_ds.manifest_filepath=/home/TestData/speech_commands/train_manifest.json \
            model.validation_ds.manifest_filepath=/home/TestData/speech_commands/test_manifest.json \
            model.test_ds.manifest_filepath=/home/TestData/speech_commands/test_manifest.json \
            trainer.gpus=[1] \
            +trainer.fast_dev_run=True \
            model.preprocessor.cls=nemo.collections.asr.modules.AudioToMelSpectrogramPreprocessor \
            model.preprocessor.params={} \
            exp_manager.exp_dir=examples/asr/speech_to_label_results'
            sh 'rm -rf examples/asr/speech_to_label_results'
          }
        }

        stage('Speaker Recognition') {
          steps {
            sh 'python examples/speaker_recognition/speaker_reco.py \
            model.train_ds.batch_size=10 \
            model.validation_ds.batch_size=2 \
            model.train_ds.manifest_filepath=/home/TestData/an4_speaker/train.json \
            model.validation_ds.manifest_filepath=/home/TestData/an4_speaker/dev.json \
            model.test_ds.manifest_filepath=/home/TestData/an4_speaker/test.json \
            trainer.gpus=[1] \
            +trainer.fast_dev_run=True \
            exp_manager.exp_dir=examples/speaker_recognition/speaker_recognition_results'
            sh 'rm -rf examples/speaker_recognition/speaker_recognition_results'
          }
        }

        stage('L2: Speech to Text WPE') {
          steps {
            sh 'python examples/asr/speech_to_text_bpe.py \
            --config-path="experimental/configs/" --config-name="config_bpe" \
            model.train_ds.manifest_filepath=/home/TestData/an4_dataset/an4_train.json \
            model.validation_ds.manifest_filepath=/home/TestData/an4_dataset/an4_val.json \
            model.tokenizer.dir="/home/TestData/asr_tokenizers/an4_wpe_128/" \
            model.tokenizer.type="wpe" \
            trainer.gpus=[1] \
            +trainer.fast_dev_run=True \
            exp_manager.exp_dir=examples/asr/speech_to_text_wpe_results'
            sh 'rm -rf examples/asr/speech_to_text_wpe_results'
          }
        }
      }
    }



    stage('L2: ASR Multi-dataloader dev run') {
      when {
        anyOf{
          branch 'main'
          changeRequest target: 'main'
        }
      }
      failFast true
      parallel {
        stage('Speech to Text multi-dataloader') {
          steps {
            sh 'python examples/asr/speech_to_text.py \
            model.train_ds.manifest_filepath=/home/TestData/an4_dataset/an4_train.json \
            model.validation_ds.manifest_filepath=[/home/TestData/an4_dataset/an4_val.json,/home/TestData/an4_dataset/an4_val.json] \
            trainer.gpus=[0] \
            trainer.max_epochs=1 \
            +trainer.max_steps=1 \
            +trainer.num_sanity_val_steps=1 \
            exp_manager.exp_dir=examples/asr/speech_to_text_results'
            sh 'rm -rf examples/asr/speech_to_text_results'
          }
        }

        stage('Speech to Label multi-dataloader') {
          steps {
            sh 'python examples/asr/speech_to_label.py \
            model.train_ds.manifest_filepath=/home/TestData/speech_commands/train_manifest.json \
            model.validation_ds.manifest_filepath=[/home/TestData/speech_commands/test_manifest.json,/home/TestData/speech_commands/test_manifest.json] \
            trainer.gpus=[1] \
            trainer.max_epochs=1 \
            +trainer.max_steps=1 \
            +trainer.num_sanity_val_steps=1 \
            model.preprocessor.cls=nemo.collections.asr.modules.AudioToMelSpectrogramPreprocessor \
            model.preprocessor.params={} \
            exp_manager.exp_dir=examples/asr/speech_to_label_results'
            sh 'rm -rf examples/asr/speech_to_label_results'
          }
        }
      }
    }

    stage('L2: Parallel NER with Megatron') {
     when {
        anyOf{
          branch 'main'
          changeRequest target: 'main'
        }
     }
     failFast true
     parallel {
      stage('L2: NER with cased Megatron') {
       steps {
        sh 'cd examples/nlp/token_classification && \
        python token_classification.py \
        model.dataset.data_dir=/home/TestData/nlp/token_classification_punctuation/ \
<<<<<<< HEAD
        trainer.gpus=[0, 1] \
=======
        trainer.gpus=[0,1] \
>>>>>>> af900ee0
        +trainer.fast_dev_run=true \
        model.dataset.use_cache=false \
        model.language_model.pretrained_model_name=megatron-bert-345m-cased \
        trainer.distributed_backend=ddp \
        exp_manager.exp_dir=exp_ner_megatron_bert_base_cased'
        sh 'rm -rf examples/nlp/token_classification/exp_ner_megatron_bert_base_cased'
       }
      }
      }
    }


    stage('L2: Parallel BERT SQUAD v1.1 / v2.0') {
      when {
        anyOf{
          branch 'main'
          changeRequest target: 'main'
        }
      }
      failFast true
      parallel {
        stage('BERT SQUAD 1.1') {
          // Cannot do fast_dev_run because squad needs whole dev dataset
          steps {
            sh 'cd examples/nlp/question_answering && \
            python question_answering_squad.py \
            model.train_ds.file=/home/TestData/nlp/squad_mini/v1.1/train-v1.1.json \
            model.dataset.use_cache=false \
            model.validation_ds.file=/home/TestData/nlp/squad_mini/v1.1/dev-v1.1.json \
            model.test_ds.file=/home/TestData/nlp/squad_mini/v1.1/dev-v1.1.json \
            model.train_ds.batch_size=8 \
            model.validation_ds.batch_size=8 \
            model.test_ds.batch_size=2 \
            trainer.max_epochs=1 \
            +trainer.max_steps=1 \
            model.pretrained_model_name=bert-base-uncased \
            model.dataset.version_2_with_negative=false \
            trainer.precision=16 \
            trainer.amp_level=O1 \
            trainer.gpus=[0] \
            exp_manager.exp_dir=exp_bert_squad_1.1 \
            '
            sh 'rm -rf examples/nlp/question_answering/exp_bert_squad_1.1'
          }
        }
        stage('BERT SQUAD 2.0') {
          // Cannot do fast_dev_run because squad needs whole dev dataset
          steps {
            sh 'cd examples/nlp/question_answering && \
            python question_answering_squad.py \
            model.train_ds.file=/home/TestData/nlp/squad_mini/v2.0/train-v2.0.json \
            model.dataset.use_cache=false \
            model.train_ds.batch_size=8 \
            model.validation_ds.batch_size=8 \
            trainer.max_epochs=1 \
            +trainer.max_steps=1 \
            model.validation_ds.file=/home/TestData/nlp/squad_mini/v2.0/dev-v2.0.json \
            model.pretrained_model_name=bert-base-uncased \
            model.dataset.version_2_with_negative=true \
            trainer.precision=16 \
            trainer.amp_level=O1 \
            trainer.gpus=[1] \
            exp_manager.exp_dir=exp_bert_squad_2.0 \
            '
            sh 'rm -rf examples/nlp/question_answering/exp_bert_squad_2.0'
          }
        }
      }
    }

    stage('L2: Parallel MegaBERT Text Classification / SQUAD v2.0') {
      when {
        anyOf{
          branch 'main'
          changeRequest target: 'main'
        }
      }
      failFast true
      parallel {
        stage ('Text Classification with MegaBERT') {
          steps {
            sh 'cd examples/nlp/text_classification && \
            python text_classification_with_bert.py \
            model.train_ds.file_name=/home/TestData/nlp/retail/train.tsv \
            model.validation_ds.file_name=/home/TestData/nlp/retail/dev.tsv \
            model.language_model.pretrained_model_name=megatron-bert-345m-cased \
            model.train_ds.batch_size=10 \
            model.dataset.max_seq_length=50 \
            model.dataset.use_cache=false \
	    trainer.distributed_backend=ddp \
            trainer.precision=16 \
            trainer.amp_level=O1 \
            trainer.gpus=[1] \
            +trainer.fast_dev_run=true \
            exp_manager.exp_dir=exp_megabert_base_uncased \
            '
            sh 'rm -rf examples/nlp/text_classification/exp_megabert_base_uncased'
          }
        }
        stage('MegaBERT SQUAD 2.0') {
          // Cannot do fast_dev_run because squad needs whole dev dataset
          steps {
            sh 'cd examples/nlp/question_answering && \
            python question_answering_squad.py \
            model.train_ds.file=/home/TestData/nlp/squad_mini/v2.0/train-v2.0.json \
            model.dataset.use_cache=false \
            model.train_ds.batch_size=3 \
            model.validation_ds.batch_size=4 \
	    trainer.distributed_backend=ddp \
            trainer.max_epochs=1 \
            +trainer.max_steps=1 \
            model.validation_ds.file=/home/TestData/nlp/squad_mini/v2.0/dev-v2.0.json \
            model.pretrained_model_name=megatron-bert-345m-uncased  \
            model.dataset.version_2_with_negative=true \
            trainer.precision=16 \
            trainer.amp_level=O1 \
            trainer.gpus=[0] \
            exp_manager.exp_dir=exp_megabert_squad_2.0 \
            '
            sh 'rm -rf examples/nlp/question_answering/exp_megabert_squad_2.0'
          }
        }
      }
    }

    stage('L2: Parallel RoBERTa SQUAD v1.1') {
      when {
        anyOf{
          branch 'main'
          changeRequest target: 'main'
        }
      }
      failFast true
      parallel {
        stage('RoBERTa SQUAD 1.1') {
          // Cannot do fast_dev_run because squad needs whole dev dataset
          steps {
            sh 'cd examples/nlp/question_answering && \
            python question_answering_squad.py \
            model.train_ds.file=/home/TestData/nlp/squad_mini/v1.1/train-v1.1.json \
            model.dataset.use_cache=false \
            model.train_ds.batch_size=8 \
            model.validation_ds.batch_size=8 \
            trainer.max_epochs=1 \
            +trainer.max_steps=1 \
            model.validation_ds.file=/home/TestData/nlp/squad_mini/v1.1/dev-v1.1.json \
            model.pretrained_model_name=roberta-base \
            model.dataset.version_2_with_negative=false \
            trainer.precision=16 \
            trainer.amp_level=O1 \
            trainer.gpus=[0] \
            exp_manager.exp_dir=exp_roberta_squad_1.1 \
            '
            sh 'rm -rf examples/nlp/question_answering/exp_roberta_squad_1.1'
          }
        }
      }
    }

    stage('L2: Parallel NLP Examples 1') {
      when {
        anyOf{
          branch 'main'
          changeRequest target: 'main'
        }
      }
      failFast true
      parallel {
        stage ('Text Classification with BERT Test') {
          steps {
            sh 'cd examples/nlp/text_classification && \
            python text_classification_with_bert.py \
            model.train_ds.file_name=/home/TestData/nlp/retail/train.tsv \
            model.validation_ds.file_name=/home/TestData/nlp/retail/dev.tsv \
            model.language_model.pretrained_model_name=bert-base-uncased \
            model.train_ds.batch_size=10 \
            model.dataset.max_seq_length=50 \
            model.dataset.use_cache=false \
            trainer.gpus=[0] \
            +trainer.fast_dev_run=true \
            exp_manager.exp_dir=exp_bert_base_uncased \
            '
            sh 'rm -rf examples/nlp/text_classification/exp_bert_base_uncased'
          }
        }
        stage ('NER with BERT') {
          steps {
            sh 'cd examples/nlp/token_classification && \
            python token_classification.py \
            model.dataset.data_dir=/home/TestData/nlp/token_classification_punctuation/ \
            trainer.gpus=[1] \
            +trainer.fast_dev_run=true \
            model.dataset.use_cache=false \
            '
          }
        }
      }
    }

    stage('L2: Intent and Slot Classification') {
      when {
        anyOf{
          branch 'main'
          changeRequest target: 'main'
        }
      }
      failFast true

      steps {
        sh 'cd examples/nlp/intent_slot_classification && \
        python intent_slot_classification.py \
        model.data_dir=/home/TestData/nlp/retail/ \
        model.validation_ds.prefix=dev \
        trainer.gpus=[0] \
        +trainer.fast_dev_run=true'
      }
    }

    stage('L2: Parallel GLUE Examples') {
      when {
        anyOf{
          branch 'main'
          changeRequest target: 'main'
        }
      }
      failFast true

      parallel {
        stage('MRPC with RoBERTa') {
          steps {
            sh 'python examples/nlp/glue_benchmark/glue_benchmark.py \
            model.dataset.use_cache=false \
            model.task_name=mrpc \
            model.language_model.pretrained_model_name=roberta-base \
            model.dataset.data_dir=/home/TestData/nlp/glue_fake/MRPC \
            trainer.gpus=[0] \
            +trainer.fast_dev_run=True \
            exp_manager.exp_dir=examples/nlp/glue_benchmark/mrpc \
            model.output_dir=examples/nlp/glue_benchmark/mrpc'
            sh 'rm -rf examples/nlp/glue_benchmark/mrpc'
          }
        }
        stage('STS-b') {
          steps {
            sh 'python examples/nlp/glue_benchmark/glue_benchmark.py \
            model.dataset.use_cache=false \
            model.task_name=sts-b \
            model.dataset.data_dir=/home/TestData/nlp/glue_fake/STS-B \
            trainer.gpus=[1] \
            +trainer.fast_dev_run=True \
            model.language_model.pretrained_model_name=albert-base-v1 \
            exp_manager.exp_dir=examples/nlp/glue_benchmark/sts-b'
            sh 'rm -rf examples/nlp/glue_benchmark/sts-b'
          }
        }
      }
    }

    stage('L2: Parallel GLUE-AutoEncoder Examples') {
      when {
        anyOf{
          branch 'main'
          changeRequest target: 'main'
        }
      }
      failFast true

      parallel {
        stage('MRPC TurkuNLP/bert-base-finnish-cased-v1') {
          steps {
            sh 'python examples/nlp/glue_benchmark/glue_benchmark.py \
            model.dataset.use_cache=false \
            model.language_model.pretrained_model_name="TurkuNLP/bert-base-finnish-cased-v1" \
            model.task_name=mrpc \
            model.dataset.data_dir=/home/TestData/nlp/glue_fake/MRPC \
            trainer.gpus=[0] \
            +trainer.fast_dev_run=True \
            exp_manager.exp_dir=examples/nlp/glue_benchmark/mrpc \
            model.output_dir=examples/nlp/glue_benchmark/mrpc'
            sh 'rm -rf examples/nlp/glue_benchmark/mrpc'
          }
        }
        stage('STS-b T5-small') {
          steps {
            sh 'python examples/nlp/glue_benchmark/glue_benchmark.py \
            model.dataset.use_cache=false \
            model.language_model.pretrained_model_name="t5-small" \
            model.task_name=sts-b \
            model.dataset.data_dir=/home/TestData/nlp/glue_fake/STS-B \
            trainer.gpus=[1] \
            +trainer.fast_dev_run=True \
            exp_manager.exp_dir=examples/nlp/glue_benchmark/sts-b'
            sh 'rm -rf examples/nlp/glue_benchmark/sts-b'
          }
        }
      }
    }

    stage('L2: Parallel GLUE-AutoEncoder Examples') {
      when {
        anyOf{
          branch 'main'
          changeRequest target: 'main'
        }
      }
      failFast true

      parallel {
        stage('MRPC TurkuNLP/bert-base-finnish-cased-v1') {
          steps {
            sh 'python examples/nlp/glue_benchmark/glue_benchmark.py \
            model.dataset.use_cache=false \
            model.language_model.pretrained_model_name="TurkuNLP/bert-base-finnish-cased-v1" \
            model.task_name=mrpc \
            model.dataset.data_dir=/home/TestData/nlp/glue_fake/MRPC \
            trainer.gpus=[0] \
            +trainer.fast_dev_run=True \
            exp_manager.exp_dir=examples/nlp/glue_benchmark/mrpc \
            model.output_dir=examples/nlp/glue_benchmark/mrpc'
            sh 'rm -rf examples/nlp/glue_benchmark/mrpc'
          }
        }
        stage('STS-b T5-small') {
          steps {
            sh 'python examples/nlp/glue_benchmark/glue_benchmark.py \
            model.dataset.use_cache=false \
            model.language_model.pretrained_model_name="t5-small" \
            model.task_name=sts-b \
            model.dataset.data_dir=/home/TestData/nlp/glue_fake/STS-B \
            trainer.gpus=[1] \
            +trainer.fast_dev_run=True \
            exp_manager.exp_dir=examples/nlp/glue_benchmark/sts-b'
            sh 'rm -rf examples/nlp/glue_benchmark/sts-b'
          }
        }
      }
    }

    stage('L2: Parallel Pretraining BERT pretraining from Text/Preprocessed') {
      when {
        anyOf{
          branch 'main'
          changeRequest target: 'main'
        }
      }
      failFast true
      parallel {
        stage('L2: Pretraining BERT pretraining from Text') {
            steps {
              sh 'cd examples/nlp/language_modeling && \
              python bert_pretraining.py \
              --config-name=bert_pretraining_from_text_config.yaml \
              trainer.gpus=[0] \
              trainer.precision=16 \
              trainer.amp_level=O1 \
              +trainer.fast_dev_run=true \
              model.train_ds.data_file=/home/TestData/nlp/wikitext-2/train.txt  \
              model.train_ds.batch_size=64 \
              model.validation_ds.data_file=/home/TestData/nlp/wikitext-2/valid.txt  \
              model.validation_ds.batch_size=64 \
              model.language_model.config_file=/home/TestData/nlp/bert_configs/bert_3200.json \
              model.optim.lr=0.01 \
              model.optim.sched.warmup_ratio=0.1 \
              model.tokenizer.tokenizer_name=sentencepiece \
              model.tokenizer.tokenizer_model=/home/TestData/nlp/wikitext-2/tokenizer_bpe_v3193/tokenizer.model \
              model.mask_prob=0.15 \
              model.short_seq_prob=0.1 \
              exp_manager.exp_dir=PretrainingBERTFromText \
              '
              sh 'rm -f /home/TestData/nlp/wikitext-2/*.pkl'
              sh 'rm -rf examples/nlp/language_modeling/PretrainingBERTFromText'
              sh 'ls -lha examples/nlp/language_modeling'
            }
        }
        stage('L2: Pretraining BERT from Preprocessed') {
            steps {
              sh 'cd examples/nlp/language_modeling && \
              python bert_pretraining.py \
              --config-name=bert_pretraining_from_preprocessed_config.yaml \
              trainer.gpus=[1] \
              trainer.precision=16 \
              trainer.amp_level=O1 \
              +trainer.fast_dev_run=true \
              model.train_ds.data_file=/home/TestData/nlp/wiki_book_mini/training \
              model.train_ds.batch_size=8 \
              model.language_model.lm_checkpoint=/home/TestData/nlp/bert_ckpts/nemo1.0/bert_base_uncased_mlm_final_1074591_nemo1.0.pt \
              model.language_model.config_file=/home/TestData/nlp/bert_configs/uncased_L-12_H-768_A-12.json \
              model.optim.lr=0.875e-4 \
              model.optim.weight_decay=0.01 \
              model.optim.sched.warmup_ratio=0.01 \
              exp_manager.exp_dir=PretrainingBERTFromPreprocessed \
              '
              sh 'rm -rf examples/nlp/language_modeling/PretrainingBERTFromPreprocessed'
              sh 'ls -lha examples/nlp/language_modeling'
            }
        }
      }
    }

    stage('L2: Parallel Pretraining BERT  using char/word tokenizer') {
      when {
        anyOf{
          branch 'main'
          changeRequest target: 'main'
        }
      }
      failFast true
      parallel {
        stage('L2: Pretraining BERT pretraining from Text with char tokenizer') {
            steps {
              sh 'cd examples/nlp/language_modeling && \
              python bert_pretraining.py \
              --config-name=bert_pretraining_from_text_config.yaml \
              trainer.gpus=[0] \
              trainer.precision=16 \
              trainer.amp_level=O1 \
              +trainer.fast_dev_run=true \
              model.train_ds.data_file=/home/TestData/nlp/wikitext-2/train.txt  \
              model.train_ds.batch_size=64 \
              model.validation_ds.data_file=/home/TestData/nlp/wikitext-2/valid.txt  \
              model.validation_ds.batch_size=64 \
              model.language_model.config_file=/home/TestData/nlp/bert_configs/bert_3200.json \
              model.optim.lr=0.01 \
              model.optim.sched.warmup_ratio=0.1 \
              model.tokenizer.tokenizer_name=char \
              model.tokenizer.vocab_file=/home/TestData/nlp/vocabs/mini_vocab.txt \
              model.mask_prob=0.15 \
              model.short_seq_prob=0.1 \
              exp_manager.exp_dir=PretrainingBERTFromTextchartok \
              '
              sh 'rm -rf examples/nlp/language_modeling/PretrainingBERTFromTextchartok'
            }
        }
        stage('L2: Pretraining BERT pretraining from Text with word tokenizer') {
            steps {
              sh 'cd examples/nlp/language_modeling && \
              python bert_pretraining.py \
              --config-name=bert_pretraining_from_text_config.yaml \
              trainer.gpus=[1] \
              trainer.precision=16 \
              trainer.amp_level=O1 \
              +trainer.fast_dev_run=true \
              model.train_ds.data_file=/home/TestData/nlp/wikitext-2/train.txt  \
              model.train_ds.batch_size=64 \
              model.validation_ds.data_file=/home/TestData/nlp/wikitext-2/valid.txt  \
              model.validation_ds.batch_size=64 \
              model.language_model.config_file=/home/TestData/nlp/bert_configs/bert_3200.json \
              model.optim.lr=0.01 \
              model.optim.sched.warmup_ratio=0.1 \
              model.tokenizer.tokenizer_name=word \
              model.tokenizer.vocab_file=/home/TestData/nlp/vocabs/mini_vocab.txt \
              model.mask_prob=0.15 \
              model.short_seq_prob=0.1 \
              exp_manager.exp_dir=PretrainingBERTFromTextwordtok \
              '
              sh 'rm -rf examples/nlp/language_modeling/PretrainingBERTFromTextwordtok'
            }
        }
      }
    }

   stage('L2: Punctuation & Capitalization, 2GPUs with DistilBERT') {
      when {
        anyOf{
          branch 'main'
          changeRequest target: 'main'
        }
      }
      failFast true
      steps {
        sh 'cd examples/nlp/token_classification && \
        python punctuation_capitalization.py \
        model.dataset.data_dir=/home/TestData/nlp/token_classification_punctuation/ \
        model.language_model.pretrained_model_name=distilbert-base-uncased \
        model.dataset.use_cache=false \
        trainer.gpus=[0,1] \
        trainer.distributed_backend=ddp \
        +trainer.fast_dev_run=true \
        exp_manager.exp_dir=exp_distilbert_base_uncased \
        '
        sh 'rm -rf examples/nlp/token_classification/exp_distilbert_base_uncased'
      }
    }


    stage('L2: TTS Fast dev runs 1') {
      when {
        anyOf{
          branch 'main'
          changeRequest target: 'main'
        }
      }
      parallel {
        stage('Tacotron 2') {
          steps {
            sh 'python examples/tts/tacotron2.py \
            train_dataset=/home/TestData/an4_dataset/an4_train.json \
            validation_datasets=/home/TestData/an4_dataset/an4_val.json \
            trainer.gpus="[0]" \
            +trainer.fast_dev_run=True \
            trainer.distributed_backend=null \
            trainer.max_epochs=-1 \
            model.train_ds.dataloader_params.batch_size=12 \
            model.validation_ds.dataloader_params.batch_size=12'
          }
        }
        stage('WaveGlow') {
          steps {
            sh 'python examples/tts/waveglow.py \
            train_dataset=/home/TestData/an4_dataset/an4_train.json \
            validation_datasets=/home/TestData/an4_dataset/an4_val.json \
            trainer.gpus="[1]" \
            +trainer.fast_dev_run=True \
            trainer.distributed_backend=null \
            trainer.max_epochs=-1 \
            model.train_ds.dataloader_params.batch_size=4 \
            model.validation_ds.dataloader_params.batch_size=4'
          }
        }
      }
    }

    stage('L2: TTS Fast dev runs 2') {
      when {
        anyOf{
          branch 'main'
          changeRequest target: 'main'
        }
      }

      parallel {
        stage('SqueezeWave') {
          steps {
            sh 'python examples/tts/squeezewave.py \
            train_dataset=/home/TestData/an4_dataset/an4_train.json \
            validation_datasets=/home/TestData/an4_dataset/an4_val.json \
            trainer.gpus="[0]" \
            +trainer.fast_dev_run=True \
            trainer.distributed_backend=null \
            trainer.max_epochs=-1 \
            model.train_ds.dataloader_params.batch_size=4 \
            model.validation_ds.dataloader_params.batch_size=4'
          }
        }
        stage('GlowTTS') {
          steps {
            sh 'python examples/tts/glow_tts.py \
            train_dataset=/home/TestData/an4_dataset/an4_train.json \
            validation_datasets=/home/TestData/an4_dataset/an4_val.json \
            trainer.gpus="[1]" \
            +trainer.fast_dev_run=True \
            trainer.distributed_backend=null \
            trainer.max_epochs=-1 \
            model.train_ds.batch_size=4 \
            model.validation_ds.batch_size=4'
          }
        }
      }
    }

    stage('L??: ASR Checkpoints tests') {
      when {
        anyOf{
          branch 'main'
          changeRequest target: 'main'
        }
      }
      failFast true
      parallel {
        stage('QuartzNet15x5Base-En') {
          steps {
            sh 'python examples/asr/speech_to_text_infer.py --asr_model QuartzNet15x5Base-En --dataset /home/TestData/librispeech/librivox-dev-other.json --wer_tolerance 0.1012 --batch_size 64'
          }
        }
      }
    }
  }

  post {
    always {
      sh "chmod -R 777 ."
      cleanWs()
    }
  }
}<|MERGE_RESOLUTION|>--- conflicted
+++ resolved
@@ -241,11 +241,7 @@
         sh 'cd examples/nlp/token_classification && \
         python token_classification.py \
         model.dataset.data_dir=/home/TestData/nlp/token_classification_punctuation/ \
-<<<<<<< HEAD
-        trainer.gpus=[0, 1] \
-=======
         trainer.gpus=[0,1] \
->>>>>>> af900ee0
         +trainer.fast_dev_run=true \
         model.dataset.use_cache=false \
         model.language_model.pretrained_model_name=megatron-bert-345m-cased \
@@ -497,46 +493,6 @@
             trainer.gpus=[1] \
             +trainer.fast_dev_run=True \
             model.language_model.pretrained_model_name=albert-base-v1 \
-            exp_manager.exp_dir=examples/nlp/glue_benchmark/sts-b'
-            sh 'rm -rf examples/nlp/glue_benchmark/sts-b'
-          }
-        }
-      }
-    }
-
-    stage('L2: Parallel GLUE-AutoEncoder Examples') {
-      when {
-        anyOf{
-          branch 'main'
-          changeRequest target: 'main'
-        }
-      }
-      failFast true
-
-      parallel {
-        stage('MRPC TurkuNLP/bert-base-finnish-cased-v1') {
-          steps {
-            sh 'python examples/nlp/glue_benchmark/glue_benchmark.py \
-            model.dataset.use_cache=false \
-            model.language_model.pretrained_model_name="TurkuNLP/bert-base-finnish-cased-v1" \
-            model.task_name=mrpc \
-            model.dataset.data_dir=/home/TestData/nlp/glue_fake/MRPC \
-            trainer.gpus=[0] \
-            +trainer.fast_dev_run=True \
-            exp_manager.exp_dir=examples/nlp/glue_benchmark/mrpc \
-            model.output_dir=examples/nlp/glue_benchmark/mrpc'
-            sh 'rm -rf examples/nlp/glue_benchmark/mrpc'
-          }
-        }
-        stage('STS-b T5-small') {
-          steps {
-            sh 'python examples/nlp/glue_benchmark/glue_benchmark.py \
-            model.dataset.use_cache=false \
-            model.language_model.pretrained_model_name="t5-small" \
-            model.task_name=sts-b \
-            model.dataset.data_dir=/home/TestData/nlp/glue_fake/STS-B \
-            trainer.gpus=[1] \
-            +trainer.fast_dev_run=True \
             exp_manager.exp_dir=examples/nlp/glue_benchmark/sts-b'
             sh 'rm -rf examples/nlp/glue_benchmark/sts-b'
           }
